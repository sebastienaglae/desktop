--- conflicted
+++ resolved
@@ -3,11 +3,7 @@
   "productName": "GitHub Desktop",
   "bundleID": "com.github.GitHubClient",
   "companyName": "GitHub, Inc.",
-<<<<<<< HEAD
-  "version": "1.2.1",
-=======
   "version": "1.2.2-beta1",
->>>>>>> 1ae8d13c
   "main": "./main.js",
   "repository": {
     "type": "git",
@@ -29,11 +25,7 @@
     "codemirror-mode-elixir": "1.1.1",
     "deep-equal": "^1.0.1",
     "dexie": "^2.0.0",
-<<<<<<< HEAD
-    "dugite": "1.65.0",
-=======
     "dugite": "^1.66.0",
->>>>>>> 1ae8d13c
     "electron-window-state": "^4.0.2",
     "event-kit": "^2.0.0",
     "file-uri-to-path": "0.0.2",
