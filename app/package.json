--- conflicted
+++ resolved
@@ -3,11 +3,7 @@
   "productName": "GitHub Desktop",
   "bundleID": "com.github.GitHubClient",
   "companyName": "GitHub, Inc.",
-<<<<<<< HEAD
-  "version": "1.0.8",
-=======
   "version": "1.2.7-test1",
->>>>>>> 2828ee8e
   "main": "./main.js",
   "repository": {
     "type": "git",
