--- conflicted
+++ resolved
@@ -266,16 +266,13 @@
 import { RepositoryIndicatorUpdater } from './helpers/repository-indicator-updater'
 import { getAttributableEmailsFor } from '../email'
 import { TrashNameLabel } from '../../ui/lib/context-menu'
-<<<<<<< HEAD
 import { GitError as DugiteError } from 'dugite'
 import { ErrorWithMetadata, CheckoutError } from '../error-with-metadata'
-=======
 import {
   ShowSideBySideDiffDefault,
   getShowSideBySideDiff,
   setShowSideBySideDiff,
 } from '../../ui/lib/diff-mode'
->>>>>>> fefb2e70
 
 const LastSelectedRepositoryIDKey = 'last-selected-repository-id'
 
