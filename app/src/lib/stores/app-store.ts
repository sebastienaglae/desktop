--- conflicted
+++ resolved
@@ -270,7 +270,6 @@
   getShowSideBySideDiff,
   setShowSideBySideDiff,
 } from '../../ui/lib/diff-mode'
-<<<<<<< HEAD
 import {
   CherryPickFlowStep,
   CherryPickStepKind,
@@ -280,10 +279,6 @@
   cherryPick,
   CherryPickResult,
 } from '../git/cherry-pick'
-=======
-import { CherryPickFlowStep } from '../../models/cherry-pick'
-import { cherryPick, CherryPickResult } from '../git/cherry-pick'
->>>>>>> 121b3312
 import { round } from '../../ui/lib/round'
 
 const LastSelectedRepositoryIDKey = 'last-selected-repository-id'
