--- conflicted
+++ resolved
@@ -11,11 +11,8 @@
 import { URLActionType } from './parse-app-url'
 import { Architecture } from './get-architecture'
 import { EndpointToken } from './endpoint-token'
-<<<<<<< HEAD
 import { ThemeSource } from '../ui/lib/application-theme'
-=======
 import { PathType } from '../ui/lib/app-proxy'
->>>>>>> 28ea13f5
 
 /**
  * Defines the simplex IPC channel names we use from the renderer
