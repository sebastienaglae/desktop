import * as Path from 'path'

import { WorkingDirectoryStatus, WorkingDirectoryFileChange, FileChange, FileStatus } from '../models/status'
import { DiffSelectionType, DiffSelection, Diff } from '../models/diff'
import Repository from '../models/repository'

import { createPatchForModifiedFile, createPatchForNewFile, createPatchForDeletedFile } from './patch-formatter'
import { parseRawDiff } from './diff-parser'

<<<<<<< HEAD
const byline = require('byline')
=======
import { GitProcess, GitError, GitErrorCode } from 'git-kitchen-sink'
>>>>>>> 86fd9084

/** The encapsulation of the result from 'git status' */
export class StatusResult {
  /** true if the repository exists at the given location */
  public readonly exists: boolean

  /** the absolute path to the repository's working directory */
  public readonly workingDirectory: WorkingDirectoryStatus

  /** factory method when 'git status' is unsuccessful */
  public static NotFound(): StatusResult {
    return new StatusResult(false, new WorkingDirectoryStatus(new Array<WorkingDirectoryFileChange>(), true))
  }

  /** factory method for a successful 'git status' result  */
  public static FromStatus(status: WorkingDirectoryStatus): StatusResult {
    return new StatusResult(true, status)
  }

  public constructor(exists: boolean, workingDirectory: WorkingDirectoryStatus) {
    this.exists = exists
    this.workingDirectory = workingDirectory
  }
}

/** A git commit. */
export class Commit {
  /** The commit's SHA. */
  public readonly sha: string

  /** The first line of the commit message. */
  public readonly summary: string

  /** The commit message without the first line and CR. */
  public readonly body: string
  public readonly authorName: string
  public readonly authorEmail: string
  public readonly authorDate: Date

  public constructor(sha: string, summary: string, body: string, authorName: string, authorEmail: string, authorDate: Date) {
    this.sha = sha
    this.summary = summary
    this.body = body
    this.authorName = authorName
    this.authorEmail = authorEmail
    this.authorDate = authorDate
  }
}

export enum BranchType {
  Local,
  Remote,
}

/** A branch as loaded from Git. */
export class Branch {
  /** The short name of the branch. E.g., `master`. */
  public readonly name: string

  /** The remote-prefixed upstream name. E.g., `origin/master`. */
  public readonly upstream: string | null

  /** The SHA for the tip of the branch. */
  public readonly sha: string

  /** The type of branch, e.g., local or remote. */
  public readonly type: BranchType

  public constructor(name: string, upstream: string | null, sha: string, type: BranchType) {
    this.name = name
    this.upstream = upstream
    this.sha = sha
    this.type = type
  }

  /** The name of the upstream's remote. */
  public get remote(): string | null {
    const upstream = this.upstream
    if (!upstream) { return null }

    const pieces = upstream.match(/(.*?)\/.*/)
    if (!pieces || pieces.length < 2) { return null }

    return pieces[1]
  }

  /**
   * The name of the branch without the remote prefix. If the branch is a local
   * branch, this is the same as its `name`.
   */
  public get nameWithoutRemote(): string {
    if (this.type === BranchType.Local) {
      return this.name
    } else {
      const pieces = this.name.match(/.*?\/(.*)/)
      if (!pieces || pieces.length < 2) {
         return this.name
      }

      return pieces[1]
    }
  }
}

/**
 * Interactions with a local Git repository
 */
export class LocalGitOperations {

  /**
   * map the raw status text from Git to an app-friendly value
   * shamelessly borrowed from GitHub Desktop (Windows)
   */
  private static mapStatus(rawStatus: string): FileStatus {

    const status = rawStatus.trim()

    if (status === 'M') { return FileStatus.Modified }      // modified
    if (status === 'A') { return FileStatus.New }           // added
    if (status === 'D') { return FileStatus.Deleted }       // deleted
    if (status === 'R') { return FileStatus.Renamed }       // renamed
    if (status === 'RM') { return FileStatus.Renamed }      // renamed in index, modified in working directory
    if (status === 'RD') { return FileStatus.Conflicted }   // renamed in index, deleted in working directory
    if (status === 'DD') { return FileStatus.Conflicted }   // Unmerged, both deleted
    if (status === 'AU') { return FileStatus.Conflicted }   // Unmerged, added by us
    if (status === 'UD') { return FileStatus.Conflicted }   // Unmerged, deleted by them
    if (status === 'UA') { return FileStatus.Conflicted }   // Unmerged, added by them
    if (status === 'DU') { return FileStatus.Conflicted }   // Unmerged, deleted by us
    if (status === 'AA') { return FileStatus.Conflicted }   // Unmerged, added by both
    if (status === 'UU') { return FileStatus.Conflicted }   // Unmerged, both modified
    if (status === '??') { return FileStatus.New }          // untracked

    return FileStatus.Modified
  }

  /**
   *  Retrieve the status for a given repository,
   *  and fail gracefully if the location is not a Git repository
   */
  public static getStatus(repository: Repository): Promise<StatusResult> {
    return GitProcess.execWithOutput([ 'status', '--untracked-files=all', '--porcelain' ], repository.path)
        .then(output => {
            const lines = output.split('\n')

            const regex = /([\? \w]{2}) (.*)/
            const regexGroups = { mode: 1, path: 2 }

            const files = new Array<WorkingDirectoryFileChange>()

            for (const index in lines) {
              const line = lines[index]
              const result = regex.exec(line)

              if (result) {
                const modeText = result[regexGroups.mode]
                const path = result[regexGroups.path]

                const status = this.mapStatus(modeText)
                const diffSelection = new DiffSelection(DiffSelectionType.All, new Map<number, boolean>())
                files.push(new WorkingDirectoryFileChange(path, status, diffSelection))
              }
            }

            return StatusResult.FromStatus(new WorkingDirectoryStatus(files, true))
        })
        .catch(error => {
          if (error) {
            const gitError = error as GitError
            if (gitError) {
              const code = gitError.errorCode
              if (code === GitErrorCode.NotFound) {
                return StatusResult.NotFound()
              }
              throw new Error('unable to resolve HEAD, got error code: ' + code)
            }
          }

          throw new Error('unable to resolve status, got unknown error: ' + error)
        })
  }

  private static async resolveHEAD(repository: Repository): Promise<boolean> {
    return GitProcess.execWithOutput([ 'show', 'HEAD' ], repository.path)
      .then(output => {
        return Promise.resolve(true)
      })
      .catch(error => {
        if (error) {

          const gitError = error as GitError
          if (gitError) {
              const code = gitError.errorCode
              if (code === GitErrorCode.NotFound) {
                return Promise.resolve(false)
              }
              throw new Error('unable to resolve HEAD, got error code: ' + code)
            }
         }

        throw new Error('unable to resolve HEAD, got unknown error: ' + error)
      })
  }

  private static addFileToIndex(repository: Repository, file: WorkingDirectoryFileChange): Promise<void> {
    let addFileArgs: string[] = []

    if (file.status === FileStatus.New) {
      addFileArgs = [ 'add', file.path ]
    } else {
      addFileArgs = [ 'add', '-u', file.path ]
    }

    return GitProcess.exec(addFileArgs, repository.path)
  }

  private static async applyPatchToIndex(repository: Repository, file: WorkingDirectoryFileChange): Promise<void> {
    const applyArgs: string[] = [ 'apply', '--cached', '--unidiff-zero', '--whitespace=nowarn', '-' ]

    const diff = await LocalGitOperations.getDiff(repository, file, null)

    if (file.status === FileStatus.New) {
      const input = await createPatchForNewFile(file, diff)
      return GitProcess.exec(applyArgs, repository.path, input)
    }

    if (file.status === FileStatus.Modified) {
      const patch = await createPatchForModifiedFile(file, diff)
      return GitProcess.exec(applyArgs, repository.path, patch)
    }

    if (file.status === FileStatus.Deleted) {
      const patch = await createPatchForDeletedFile(file, diff)
      return GitProcess.exec(applyArgs, repository.path, patch)
    }

    return Promise.resolve()
  }

  public static createCommit(repository: Repository, summary: string, description: string, files: ReadonlyArray<WorkingDirectoryFileChange>) {
    return this.resolveHEAD(repository)
      .then(result => {
        let resetArgs = [ 'reset' ]
        if (result) {
          resetArgs = resetArgs.concat([ 'HEAD', '--mixed' ])
        }

        return resetArgs
      })
      .then(resetArgs => {
        // reset the index
        return GitProcess.exec(resetArgs, repository.path)
          .then(_ => {
            const addFiles = files.map((file, index, array) => {
              if (file.selection.getSelectionType() === DiffSelectionType.All) {
                return this.addFileToIndex(repository, file)
              } else {
                return this.applyPatchToIndex(repository, file)
              }
            })

            // TODO: pipe standard input into this command
            return Promise.all(addFiles)
              .then(() => {
                let message = summary
                if (description.length > 0) {
                  message = `${summary}\n\n${description}`
                }

                return GitProcess.exec([ 'commit', '-m',  message ] , repository.path)
              })
          })
        })
      .catch(error => {
        console.error('createCommit failed: ' + error)
      })
  }

  /**
    * Render the diff for a file within the repository
    *
    * A specific commit related to the file may be provided, otherwise the
    * working directory state will be used.
    */
  public static getDiff(repository: Repository, file: FileChange, commit: Commit | null): Promise<Diff> {

    let args: string[]

    if (commit) {
      args = [ 'show', commit.sha, '--patch-with-raw', '-z', '--', file.path ]
    } else if (file.status === FileStatus.New) {
      args = [ 'diff', '--no-index', '--patch-with-raw', '-z', '--', '/dev/null', file.path ]
    } else {
      args = [ 'diff', 'HEAD', '--patch-with-raw', '-z', '--', file.path ]
    }

    return GitProcess.execWithOutput(args, repository.path)
      .then(result => parseRawDiff(result.split('\0')))
  }

  /**
   * Get the repository's history, starting from `start` and limited to `limit`
   */
  public static async getHistory(repository: Repository, start: string, limit: number): Promise<ReadonlyArray<Commit>> {
    const delimiter = '1F'
    const delimeterString = String.fromCharCode(parseInt(delimiter, 16))
    const prettyFormat = [
      '%H', // SHA
      '%s', // summary
      '%b', // body
      '%an', // author name
      '%ae', // author email
      '%aI', // author date, ISO-8601
    ].join(`%x${delimiter}`)

    const out = await GitProcess.execWithOutput([ 'log', start, `--max-count=${limit}`, `--pretty=${prettyFormat}`, '-z', '--no-color' ], repository.path)
    const lines = out.split('\0')
    // Remove the trailing empty line
    lines.splice(-1, 1)

    const commits = lines.map(line => {
      const pieces = line.split(delimeterString)
      const sha = pieces[0]
      const summary = pieces[1]
      const body = pieces[2]
      const authorName = pieces[3]
      const authorEmail = pieces[4]
      const parsedDate = Date.parse(pieces[5])
      const authorDate = new Date(parsedDate)
      return new Commit(sha, summary, body, authorName, authorEmail, authorDate)
    })

    return commits
  }

  /** Get the files that were changed in the given commit. */
  public static async getChangedFiles(repository: Repository, sha: string): Promise<ReadonlyArray<FileChange>> {
    const out = await GitProcess.execWithOutput([ 'show', sha, '--name-status', '--format=format:', '-z' ], repository.path)
    const lines = out.split('\0')
    // Remove the trailing empty line
    lines.splice(-1, 1)

    const files: FileChange[] = []
    for (let i = 0; i < lines.length; i++) {
      const statusText = lines[i]
      const status = this.mapStatus(statusText)
      const name = lines[++i]
      files.push(new FileChange(name, status))
    }

    return files
  }

  /** Look up a config value by name in the repository. */
  public static async getConfigValue(repository: Repository, name: string): Promise<string | null> {
    let output: string | null = null
    try {
      output = await GitProcess.execWithOutput([ 'config', '-z', name ], repository.path)
    } catch (e) {
      // Git exits with 1 if the value isn't found. That's ok, but we'd rather
      // just treat it as null.
      if (e.code !== 1) {
        throw e
      }
    }

    if (!output) { return null }

    const pieces = output.split('\0')
    return pieces[0]
  }

  /** Pull from the remote to the branch. */
  public static pull(repository: Repository, remote: string, branch: string): Promise<void> {
    return GitProcess.exec([ 'pull', remote, branch ], repository.path)
  }

  /** Push from the remote to the branch, optionally setting the upstream. */
  public static push(repository: Repository, remote: string, branch: string, setUpstream: boolean): Promise<void> {
    const args = [ 'push', remote, branch ]
    if (setUpstream) {
      args.push('--set-upstream')
    }

    return GitProcess.exec(args, repository.path)
  }

  /** Get the remote names. */
  private static async getRemotes(repository: Repository): Promise<ReadonlyArray<string>> {
    const lines = await GitProcess.execWithOutput([ 'remote' ], repository.path)
    return lines.split('\n')
  }

  /** Get the name of the default remote. */
  public static async getDefaultRemote(repository: Repository): Promise<string | null> {
    const remotes = await LocalGitOperations.getRemotes(repository)
    if (remotes.length === 0) {
      return null
    }

    const index = remotes.indexOf('origin')
    if (index > -1) {
      return remotes[index]
    } else {
      return remotes[0]
    }
  }

  /** Get the name of the current branch. */
  public static async getCurrentBranch(repository: Repository): Promise<Branch | null> {
    try {
      const untrimmedName = await GitProcess.execWithOutput([ 'rev-parse', '--abbrev-ref', 'HEAD' ], repository.path)
      let name = untrimmedName.trim()
      // New branches have a `heads/` prefix.
      name = name.replace(/^heads\//, '')

      const format = [
        '%(upstream:short)',
        '%(objectname)', // SHA
      ].join('%00')

      const line = await GitProcess.execWithOutput([ 'for-each-ref', `--format=${format}`, `refs/heads/${name}` ], repository.path)
      const pieces = line.split('\0')
      const upstream = pieces[0]
      const sha = pieces[1].trim()
      return new Branch(name, upstream.length > 0 ? upstream : null, sha, BranchType.Local)
    } catch (e) {
      // Git exits with 1 if there's the branch is unborn. We should do more
      // specific error parsing than this, but for now it'll do.
      if (e.code !== 1) {
        throw e
      }
      return null
    }
  }

  /** Get the number of commits in HEAD. */
  public static async getCommitCount(repository: Repository): Promise<number> {
    try {
      const count = await GitProcess.execWithOutput([ 'rev-list', '--count', 'HEAD' ], repository.path)
      return parseInt(count.trim(), 10)
    } catch (e) {
      // Git exits with 1 if there's the branch is unborn. We should do more
      // specific error parsing than this, but for now it'll do.
      if (e.code !== 1) {
        throw e
      }
      return 0
    }
  }

  /** Get all the branches. */
  public static async getBranches(repository: Repository, prefix: string, type: BranchType): Promise<ReadonlyArray<Branch>> {
    const format = [
      '%(refname:short)',
      '%(upstream:short)',
      '%(objectname)', // SHA
    ].join('%00')
    const names = await GitProcess.execWithOutput([ 'for-each-ref', `--format=${format}`, prefix ], repository.path)
    const lines = names.split('\n')

    // Remove the trailing newline
    lines.splice(-1, 1)

    const branches = lines.map(line => {
      const pieces = line.split('\0')
      const name = pieces[0]
      const upstream = pieces[1]
      const sha = pieces[2]
      return new Branch(name, upstream.length > 0 ? upstream : null, sha, type)
    })

    return branches
  }

  /** Create a new branch from the given start point. */
  public static createBranch(repository: Repository, name: string, startPoint: string): Promise<void> {
    return GitProcess.exec([ 'branch', name, startPoint ], repository.path)
  }

  /** Check out the given branch. */
  public static checkoutBranch(repository: Repository, name: string): Promise<void> {
    return GitProcess.exec([ 'checkout', name, '--' ], repository.path)
  }

  /** Get the `limit` most recently checked out branches. */
  public static async getRecentBranches(repository: Repository, branches: ReadonlyArray<Branch>, limit: number): Promise<ReadonlyArray<Branch>> {
    const branchesByName = branches.reduce((map, branch) => map.set(branch.name, branch), new Map<string, Branch>())

    // "git reflog show" is just an alias for "git log -g --abbrev-commit --pretty=oneline"
    // but by using log we can give it a max number which should prevent us from balling out
    // of control when there's ginormous reflogs around (as in e.g. github/github).
    const regex = new RegExp(/.*? checkout: moving from .*? to (.*?)$/i)
    const output = await GitProcess.execWithOutput([ 'log', '-g', '--abbrev-commit', '--pretty=oneline', 'HEAD', '-n', '2500' ], repository.path)
    const lines = output.split('\n')
    const names = new Set<string>()
    for (const line of lines) {
      const result = regex.exec(line)
      if (result && result.length === 2) {
        const branchName = result[1]
        names.add(branchName)
      }

      if (names.size === limit) {
        break
      }
    }

    const recentBranches = new Array<Branch>()
    for (const name of names) {
      const branch = branchesByName.get(name)
      if (!branch) {
        // This means the recent branch has been deleted. That's fine.
        continue
      }

      recentBranches.push(branch)
    }

    return recentBranches
  }

  /** Get the commit for the given ref. */
  public static async getCommit(repository: Repository, ref: string): Promise<Commit | null> {
    const commits = await LocalGitOperations.getHistory(repository, ref, 1)
    if (commits.length < 1) { return null }

    return commits[0]
  }

  /** Get the git dir of the path. */
  public static async getGitDir(path: string): Promise<string | null> {
    try {
      const gitDir = await GitProcess.execWithOutput([ 'rev-parse', '--git-dir' ], path)
      const trimmedDir = gitDir.trim()
      return Path.join(path, trimmedDir)
    } catch (e) {
      return null
    }
  }

  /** Is the path a git repository? */
  public static async isGitRepository(path: string): Promise<boolean> {
    const result = await this.getGitDir(path)
    return !!result
  }

  /** Init a new git repository in the given path. */
  public static initGitRepository(path: string): Promise<void> {
    return GitProcess.exec([ 'init' ], path)
  }

  /** Clone the repository to the path. */
  public static clone(url: string, path: string, progress: (progress: string) => void): Promise<void> {
<<<<<<< HEAD
    return GitProcess.exec([ 'clone', '--progress', '--', url, path ], __dirname, undefined, process => {
      byline(process.stderr).on('data', (chunk: string) => {
=======
    return GitProcess.exec([ 'clone', '--recursive', '--progress', '--', url, path ], __dirname, undefined, process => {
      process.stderr.on('data', (chunk: string) => {
>>>>>>> 86fd9084
        progress(chunk)
      })
    })
  }

  /** Rename the given branch to a new name. */
  public static renameBranch(repository: Repository, branch: Branch, newName: string): Promise<void> {
    return GitProcess.exec([ 'branch', '-m', branch.nameWithoutRemote, newName ], repository.path)
  }

  /**
   * Delete the branch. If the branch has a remote branch, it too will be
   * deleted.
   */
  public static async deleteBranch(repository: Repository, branch: Branch): Promise<void> {
    const deleteRemoteBranch = (branch: Branch, remote: string) => {
      return GitProcess.exec([ 'push', remote, `:${branch.nameWithoutRemote}` ], repository.path)
    }

    if (branch.type === BranchType.Local) {
      await GitProcess.exec([ 'branch', '-D', branch.name ], repository.path)
    }

    const remote = branch.remote
    if (remote) {
      return deleteRemoteBranch(branch, remote)
    }
  }

  /** Add a new remote with the given URL. */
  public static addRemote(path: string, name: string, url: string): Promise<void> {
    return GitProcess.exec([ 'remote', 'add', name, url ], path)
  }
}<|MERGE_RESOLUTION|>--- conflicted
+++ resolved
@@ -7,11 +7,9 @@
 import { createPatchForModifiedFile, createPatchForNewFile, createPatchForDeletedFile } from './patch-formatter'
 import { parseRawDiff } from './diff-parser'
 
-<<<<<<< HEAD
+import { GitProcess, GitError, GitErrorCode } from 'git-kitchen-sink'
+
 const byline = require('byline')
-=======
-import { GitProcess, GitError, GitErrorCode } from 'git-kitchen-sink'
->>>>>>> 86fd9084
 
 /** The encapsulation of the result from 'git status' */
 export class StatusResult {
@@ -565,13 +563,8 @@
 
   /** Clone the repository to the path. */
   public static clone(url: string, path: string, progress: (progress: string) => void): Promise<void> {
-<<<<<<< HEAD
-    return GitProcess.exec([ 'clone', '--progress', '--', url, path ], __dirname, undefined, process => {
+    return GitProcess.exec([ 'clone', '--recursive', '--progress', '--', url, path ], __dirname, undefined, process => {
       byline(process.stderr).on('data', (chunk: string) => {
-=======
-    return GitProcess.exec([ 'clone', '--recursive', '--progress', '--', url, path ], __dirname, undefined, process => {
-      process.stderr.on('data', (chunk: string) => {
->>>>>>> 86fd9084
         progress(chunk)
       })
     })
