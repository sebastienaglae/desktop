--- conflicted
+++ resolved
@@ -6,16 +6,9 @@
 import { deleteRef } from './update-ref'
 import { GitError as DugiteError } from 'dugite'
 import { getRemoteURL } from './remote'
-<<<<<<< HEAD
 import { getFallbackUrlForProxyResolve } from './environment'
 import { withTrampolineEnvForRemoteOperation } from '../trampoline/trampoline-environment'
-=======
-import {
-  envForRemoteOperation,
-  getFallbackUrlForProxyResolve,
-} from './environment'
 import { createForEachRefParser } from './git-delimiter-parser'
->>>>>>> 2db9f847
 
 /**
  * Create a new branch from the given start point.
