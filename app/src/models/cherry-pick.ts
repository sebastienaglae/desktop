import { CherryPickConflictState } from '../lib/app-state'
import { Branch } from './branch'
import { CommitOneLine } from './commit'
import { ICherryPickProgress } from './progress'

/** Represents a snapshot of the cherry pick state from the Git repository  */
export interface ICherryPickSnapshot {
  /** The sequence of commits remaining to be cherry picked */
  readonly remainingCommits: ReadonlyArray<CommitOneLine>
  /** The progress of the operation */
  readonly progress: ICherryPickProgress
}

/** Union type representing the possible states of the cherry pick flow */
export type CherryPickFlowStep =
  | ChooseTargetBranchesStep
  | ShowProgressStep
  | ShowConflictsStep
<<<<<<< HEAD
  | CommitsChosenStep
=======
  | HideConflictsStep
>>>>>>> b17d2038

export const enum CherryPickStepKind {
  /**
   * An initial state of a cherry pick.
   *
   * This is where the user has started dragging a commit or set of commits but
   * has not yet dropped them on a branch or an area to launch to choose branch
   * dialog.
   */
  CommitsChosen = 'CommitsChosen',

  /**
   * An initial state of a cherry pick.
   *
   * This is where the user picks which is the target of the cherry pick.
   * This step will be skipped when cherry pick is initiated through
   * drag and drop onto a specific branch. But, it will be the first step
   * if the cherry pick is initiated through the context menu.
   */
  ChooseTargetBranch = 'ChooseTargetBranch',

  /**
   * After the user chooses the target branch of the cherry pick, the
   * progress view shows the cherry pick is progressing.
   *
   * This should be the default view when there are no conflicts to address.
   */
  ShowProgress = 'ShowProgress',

  /**
   * The cherry pick has encountered conflicts that need resolved. This will be
   * shown as a list of files and the conflict state.
   *
   * Once the conflicts are resolved, the user can continue the cherry pick and
   * the view will switch back to `ShowProgress`.
   */
  ShowConflicts = 'ShowConflicts',
  /**
   * The user may wish to leave the conflict dialog and view the files in
   * the Changes tab to get a better context. In this situation, the application
   * will show a banner to indicate this context and help the user return to the
   * conflicted list.
   */
  HideConflicts = 'HideConflicts',
}

/** Shape of data needed to choose the base branch for a cherry pick  */
export type ChooseTargetBranchesStep = {
  readonly kind: CherryPickStepKind.ChooseTargetBranch
  readonly defaultBranch: Branch | null
  readonly currentBranch: Branch
  readonly allBranches: ReadonlyArray<Branch>
  readonly recentBranches: ReadonlyArray<Branch>
}

/** Shape of data to show progress of the current cherry pick */
export type ShowProgressStep = {
  readonly kind: CherryPickStepKind.ShowProgress
}

/** Shape of data to show conflicts that need to be resolved by the user */
export type ShowConflictsStep = {
  readonly kind: CherryPickStepKind.ShowConflicts
  conflictState: CherryPickConflictState
}

<<<<<<< HEAD
/**
 * Shape of data for when a user has chosen commits to cherry pick but not yet
 * selected a target branch.
 */
export type CommitsChosenStep = {
  readonly kind: CherryPickStepKind.CommitsChosen
  commits: ReadonlyArray<CommitOneLine>
=======
/** Shape of data to track when user hides conflicts dialog */
export type HideConflictsStep = {
  readonly kind: CherryPickStepKind.HideConflicts
>>>>>>> b17d2038
}<|MERGE_RESOLUTION|>--- conflicted
+++ resolved
@@ -16,11 +16,8 @@
   | ChooseTargetBranchesStep
   | ShowProgressStep
   | ShowConflictsStep
-<<<<<<< HEAD
   | CommitsChosenStep
-=======
   | HideConflictsStep
->>>>>>> b17d2038
 
 export const enum CherryPickStepKind {
   /**
@@ -87,7 +84,11 @@
   conflictState: CherryPickConflictState
 }
 
-<<<<<<< HEAD
+/** Shape of data to track when user hides conflicts dialog */
+export type HideConflictsStep = {
+  readonly kind: CherryPickStepKind.HideConflicts
+}
+
 /**
  * Shape of data for when a user has chosen commits to cherry pick but not yet
  * selected a target branch.
@@ -95,9 +96,4 @@
 export type CommitsChosenStep = {
   readonly kind: CherryPickStepKind.CommitsChosen
   commits: ReadonlyArray<CommitOneLine>
-=======
-/** Shape of data to track when user hides conflicts dialog */
-export type HideConflictsStep = {
-  readonly kind: CherryPickStepKind.HideConflicts
->>>>>>> b17d2038
 }