--- conflicted
+++ resolved
@@ -1,19 +1,9 @@
-<<<<<<< HEAD
-import { ipcRenderer } from 'electron'
 import * as remote from '@electron/remote'
 import { ExecutableMenuItem } from '../models/app-menu'
-import { MenuIDs } from '../models/menu-ids'
-import { IMenuItemState } from '../lib/menu-update'
 import { IMenuItem, ISerializableMenuItem } from '../lib/menu-item'
-import { MenuLabelsEvent } from '../models/menu-labels'
 import { WindowState } from '../lib/window-state'
-=======
-import { remote } from 'electron'
-import { IMenuItem, ISerializableMenuItem } from '../lib/menu-item'
 import { RequestResponseChannels, RequestChannels } from '../lib/ipc-shared'
-import { ExecutableMenuItem } from '../models/app-menu'
 import * as ipcRenderer from '../lib/ipc-renderer'
->>>>>>> ef31b214
 
 /**
  * Creates a strongly typed proxy method for sending a duplex IPC message to the
