--- conflicted
+++ resolved
@@ -159,12 +159,9 @@
     setMenuEnabled('delete-branch', onNonDefaultBranch)
     setMenuEnabled('update-branch', onNonDefaultBranch && hasDefaultBranch)
     setMenuEnabled('merge-branch', onBranch)
-<<<<<<< HEAD
-    setMenuEnabled('open-in-shell', onBranch)
-=======
     setMenuEnabled('view-repository-on-github', isHostedOnGitHub)
     setMenuEnabled('compare-branch', isHostedOnGitHub && hasPublishedBranch)
->>>>>>> 9bfe090b
+    setMenuEnabled('open-in-shell', onBranch) 
   }
 
   private onMenuEvent(name: MenuEvent): any {
@@ -188,12 +185,9 @@
       case 'update-branch': return this.updateBranch()
       case 'merge-branch': return this.mergeBranch()
       case 'show-repository-settings' : return this.showRepositorySettings()
-<<<<<<< HEAD
-      case 'open-in-shell' : return this.openShell()
-=======
       case 'view-repository-on-github' : return this.viewRepositoryOnGitHub()
       case 'compare-branch': return this.compareBranch()
->>>>>>> 9bfe090b
+      case 'open-in-shell' : return this.openShell()
     }
 
     return assertNever(name, `Unknown menu event name: ${name}`)
@@ -467,18 +461,6 @@
     this.props.dispatcher.showPopup({ type: PopupType.RepositorySettings, repository })
   }
 
-<<<<<<< HEAD
-  private openShell() {
-    const repository = this.getRepository()
-
-    if (!repository || repository instanceof CloningRepository) {
-      return
-    }
-
-    const repoFilePath = repository.path
-
-    this.props.dispatcher.openShell(repoFilePath)
-=======
   private viewRepositoryOnGitHub() {
     const url = this.getCurrentRepositoryGitHubURL()
 
@@ -497,9 +479,20 @@
     }
 
     return repository.gitHubRepository.htmlURL
->>>>>>> 9bfe090b
-  }
-
+  }
+
+  private openShell() {
+    const repository = this.getRepository()
+
+    if (!repository || repository instanceof CloningRepository) {
+      return
+    }
+
+    const repoFilePath = repository.path
+
+    this.props.dispatcher.openShell(repoFilePath)
+  }
+  
   private renderTitlebar() {
     const winControls = __WIN32__
       ? <WindowControls />
