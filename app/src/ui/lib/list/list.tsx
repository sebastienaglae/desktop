--- conflicted
+++ resolved
@@ -10,6 +10,7 @@
   SelectionDirection,
   IMouseClickSource,
   IKeyboardSource,
+  ISelectAllSource,
 } from './selection'
 import { createUniqueId, releaseUniqueId } from '../../lib/id-pool'
 import { range } from '../../../lib/range'
@@ -37,53 +38,6 @@
   readonly style: React.CSSProperties
 }
 
-<<<<<<< HEAD
-=======
-/**
- * Interface describing a user initiated selection change event
- * originating from a pointer device clicking or pressing on an item.
- */
-export interface IMouseClickSource {
-  readonly kind: 'mouseclick'
-  readonly event: React.MouseEvent<any>
-}
-
-/**
- * Interface describing a user initiated selection change event
- * originating from a pointer device hovering over an item.
- * Only applicable when selectedOnHover is set.
- */
-export interface IHoverSource {
-  readonly kind: 'hover'
-  readonly event: React.MouseEvent<any>
-}
-
-/**
- * Interface describing a user initiated selection change event
- * originating from a keyboard
- */
-export interface IKeyboardSource {
-  readonly kind: 'keyboard'
-  readonly event: React.KeyboardEvent<any>
-}
-
-/**
- * Interface describing a user initiated selection of all list
- * items (usually by clicking the Edit > Select all menu item in
- * the application window). This is highly specific to GitHub Desktop
- */
-export interface ISelectAllSource {
-  readonly kind: 'select-all'
-}
-
-/** A type union of possible sources of a selection changed event */
-export type SelectionSource =
-  | IMouseClickSource
-  | IHoverSource
-  | IKeyboardSource
-  | ISelectAllSource
-
->>>>>>> 2d333652
 export type ClickSource = IMouseClickSource | IKeyboardSource
 
 interface IListProps {
