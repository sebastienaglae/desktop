import * as React from 'react'
import { Checkbox, CheckboxValue } from '../lib/checkbox'
import { Octicon, OcticonSymbol } from '../octicons'
import { RadioButton } from '../lib/radio-button'
import { getBoolean, setBoolean } from '../../lib/local-storage'
import { Popover, PopoverCaretPosition } from '../lib/popover'

interface IDiffOptionsProps {
  readonly hideWhitespaceChanges: boolean
  readonly onHideWhitespaceChangesChanged: (
    hideWhitespaceChanges: boolean
  ) => Promise<void>

  readonly showSideBySideDiff: boolean
  readonly onShowSideBySideDiffChanged: (showSideBySideDiff: boolean) => void

  /** Called when the user opens the diff options popover */
  readonly onDiffOptionsOpened: () => void
}

interface IDiffOptionsState {
  readonly isPopoverOpen: boolean
  readonly showNewCallout: boolean
}

const HasSeenSplitDiffKey = 'has-seen-split-diff-option'

export class DiffOptions extends React.Component<
  IDiffOptionsProps,
  IDiffOptionsState
> {
  private diffOptionsRef = React.createRef<HTMLDivElement>()

  public constructor(props: IDiffOptionsProps) {
    super(props)
    this.state = {
      isPopoverOpen: false,
      showNewCallout: getBoolean(HasSeenSplitDiffKey) !== true,
    }
  }

  private onButtonClick = (event: React.FormEvent<HTMLButtonElement>) => {
    event.preventDefault()
    if (this.state.isPopoverOpen) {
      this.closePopover()
    } else {
      this.openPopover()
    }
  }

  private openPopover = () => {
    this.setState(prevState => {
      if (!prevState.isPopoverOpen) {
        this.props.onDiffOptionsOpened()
        return { isPopoverOpen: true }
      }
      return null
    })
  }

  private closePopover = () => {
    this.setState(prevState => {
      if (prevState.isPopoverOpen) {
        if (this.state.showNewCallout) {
          setBoolean(HasSeenSplitDiffKey, true)
        }
        return { isPopoverOpen: false, showNewCallout: false }
      }

      return null
    })
  }

<<<<<<< HEAD
  public componentWillUnmount() {
    document.removeEventListener('mousedown', this.onDocumentMouseDown)
  }

  private onDocumentMouseDown = (event: MouseEvent) => {
    const { current: ref } = this.diffOptionsRef
    const { target } = event

    if (ref !== null && target instanceof Node && !ref.contains(target)) {
      this.closePopover()
    }
  }

  private onHideWhitespaceChangesChanged = async (
=======
  private onHideWhitespaceChangesChanged = (
>>>>>>> e9186882
    event: React.FormEvent<HTMLInputElement>
  ) => {
    await this.props.onHideWhitespaceChangesChanged(event.currentTarget.checked)
  }

  public render() {
    return (
      <div className="diff-options-component" ref={this.diffOptionsRef}>
        <button onClick={this.onButtonClick}>
          <Octicon symbol={OcticonSymbol.gear} />
          <Octicon symbol={OcticonSymbol.triangleDown} />
          {this.state.showNewCallout && (
            <div className="call-to-action-bubble">New</div>
          )}
        </button>
        {this.state.isPopoverOpen && this.renderPopover()}
      </div>
    )
  }

  private renderPopover() {
    return (
      <Popover
        caretPosition={PopoverCaretPosition.TopRight}
        onClickOutside={this.closePopover}
      >
        {this.renderHideWhitespaceChanges()}
        {this.renderShowSideBySide()}
      </Popover>
    )
  }

  private onUnifiedSelected = () => {
    this.props.onShowSideBySideDiffChanged(false)
  }
  private onSideBySideSelected = () => {
    this.props.onShowSideBySideDiffChanged(true)
  }

  private renderShowSideBySide() {
    return (
      <section>
        <h3>Diff display</h3>
        <RadioButton
          value="Unified"
          checked={!this.props.showSideBySideDiff}
          label="Unified"
          onSelected={this.onUnifiedSelected}
        />
        <RadioButton
          value="Split"
          checked={this.props.showSideBySideDiff}
          label={
            <>
              <div>Split</div>
              <div className="call-to-action-bubble">Beta</div>
            </>
          }
          onSelected={this.onSideBySideSelected}
        />
      </section>
    )
  }

  private renderHideWhitespaceChanges() {
    return (
      <section>
        <h3>Whitespace</h3>
        <Checkbox
          value={
            this.props.hideWhitespaceChanges
              ? CheckboxValue.On
              : CheckboxValue.Off
          }
          onChange={this.onHideWhitespaceChangesChanged}
          label={
            __DARWIN__ ? 'Hide Whitespace Changes' : 'Hide whitespace changes'
          }
        />
      </section>
    )
  }
}<|MERGE_RESOLUTION|>--- conflicted
+++ resolved
@@ -71,7 +71,6 @@
     })
   }
 
-<<<<<<< HEAD
   public componentWillUnmount() {
     document.removeEventListener('mousedown', this.onDocumentMouseDown)
   }
@@ -86,9 +85,6 @@
   }
 
   private onHideWhitespaceChangesChanged = async (
-=======
-  private onHideWhitespaceChangesChanged = (
->>>>>>> e9186882
     event: React.FormEvent<HTMLInputElement>
   ) => {
     await this.props.onHideWhitespaceChangesChanged(event.currentTarget.checked)
