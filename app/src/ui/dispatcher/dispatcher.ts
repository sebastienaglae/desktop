--- conflicted
+++ resolved
@@ -2768,10 +2768,11 @@
     this.startCherryPick(repository, targetBranch, commits)
   }
 
-<<<<<<< HEAD
+  /** Method to dismiss cherry pick intro */
   public dismissCherryPickIntro(): void {
     this.appStore._dismissCherryPickIntro()
-=======
+  }
+
   /**
    * This method will perform a hard reset back to the tip of the target branch
    * before the cherry pick happened.
@@ -2781,6 +2782,5 @@
     targetBranchName: string
   ): Promise<void> {
     await this.appStore._undoCherryPick(repository, targetBranchName)
->>>>>>> 05700cdd
   }
 }