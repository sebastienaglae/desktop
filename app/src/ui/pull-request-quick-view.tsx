import * as React from 'react'
import { PullRequest } from '../models/pull-request'
import { PullRequestBadge } from './branches'
import { Dispatcher } from './dispatcher'
import { Button } from './lib/button'
import { SandboxedMarkdown } from './lib/sandboxed-markdown'
import { Octicon } from './octicons'
import * as OcticonSymbol from './octicons/octicons.generated'

interface IPullRequestQuickViewProps {
  readonly dispatcher: Dispatcher
  readonly pullRequest: PullRequest

  /** When mouse leaves the PR quick view */
  readonly onMouseEnter: () => void

  /** When mouse leaves the PR quick view */
  readonly onMouseLeave: () => void
}

export class PullRequestQuickView extends React.Component<
  IPullRequestQuickViewProps,
  {}
> {
<<<<<<< HEAD
  private renderHeader = (): JSX.Element => {
=======
  private baseHref = 'https://github.com/'

  private renderHeader = () => {
>>>>>>> 1c4e1d2b
    return (
      <header className="header">
        <Octicon symbol={OcticonSymbol.listUnordered} />
        <div className="action-needed">Review requested</div>
        <Button className="button-with-icon">
          View on GitHub
          <Octicon symbol={OcticonSymbol.linkExternal} />
        </Button>
      </header>
    )
  }

  private renderPR = () => {
    const { title, pullRequestNumber, base, body } = this.props.pullRequest
    const displayBody =
      body !== undefined && body !== null && body.trim() !== ''
        ? body
        : '_No description provided._'
    return (
      <div className="pull-request">
        <div className="status">
          <Octicon className="icon" symbol={OcticonSymbol.gitPullRequest} />
          <span className="state">Open</span>
        </div>
        <div className="title">
          <h2>{title}</h2>
          <PullRequestBadge
            number={pullRequestNumber}
            dispatcher={this.props.dispatcher}
            repository={base.gitHubRepository}
          />
        </div>
        <SandboxedMarkdown
          markdown={displayBody}
          baseHref={base.gitHubRepository.htmlURL}
        />
      </div>
    )
  }

  private onMouseLeave = () => {
    this.props.onMouseLeave()
  }

  public render() {
    return (
      <div
        className="pull-request-quick-view"
        onMouseEnter={this.props.onMouseEnter}
        onMouseLeave={this.onMouseLeave}
      >
        <div className="pull-request-quick-view-contents">
          {this.renderHeader()}
          {this.renderPR()}
        </div>
      </div>
    )
  }
}<|MERGE_RESOLUTION|>--- conflicted
+++ resolved
@@ -22,13 +22,7 @@
   IPullRequestQuickViewProps,
   {}
 > {
-<<<<<<< HEAD
-  private renderHeader = (): JSX.Element => {
-=======
-  private baseHref = 'https://github.com/'
-
   private renderHeader = () => {
->>>>>>> 1c4e1d2b
     return (
       <header className="header">
         <Octicon symbol={OcticonSymbol.listUnordered} />
