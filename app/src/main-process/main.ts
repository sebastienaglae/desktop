import '../lib/logging/main/install'

import { app, Menu, BrowserWindow, shell, session } from 'electron'
import * as Fs from 'fs'
import * as URL from 'url'

import { AppWindow } from './app-window'
import { buildDefaultMenu, getAllMenuItems } from './menu'
import { shellNeedsPatching, updateEnvironmentForProcess } from '../lib/shell'
import { parseAppURL } from '../lib/parse-app-url'
import { handleSquirrelEvent } from './squirrel-updater'
import { fatalError } from '../lib/fatal-error'

import { log as writeLog } from './log'
import { UNSAFE_openDirectory } from './shell'
import { reportError } from './exception-reporting'
import {
  enableSourceMaps,
  withSourceMappedStack,
} from '../lib/source-map-support'
import { now } from './now'
import { showUncaughtException } from './show-uncaught-exception'
import { buildContextMenu } from './menu/build-context-menu'
import { stat } from 'fs-extra'
import { isApplicationBundle } from '../lib/is-application-bundle'
<<<<<<< HEAD
import { OrderedWebRequest } from './ordered-webrequest'
import { EndpointToken } from '../lib/endpoint-token'
import { installAuthenticatedAvatarFilter } from './authenticated-avatar-filter'
import { installAliveOriginFilter } from './alive-origin-filter'
import { installSameOriginFilter } from './same-origin-filter'
=======
import { installWebRequestFilters } from './install-web-request-filters'
import * as ipcMain from './ipc-main'
>>>>>>> ef31b214

app.setAppLogsPath()
enableSourceMaps()

let mainWindow: AppWindow | null = null

const launchTime = now()

let preventQuit = false
let readyTime: number | null = null

type OnDidLoadFn = (window: AppWindow) => void
/** See the `onDidLoad` function. */
let onDidLoadFns: Array<OnDidLoadFn> | null = []

function handleUncaughtException(error: Error) {
  preventQuit = true

  // If we haven't got a window we'll assume it's because
  // we've just launched and haven't created it yet.
  // It could also be because we're encountering an unhandled
  // exception on shutdown but that's less likely and since
  // this only affects the presentation of the crash dialog
  // it's a safe assumption to make.
  const isLaunchError = mainWindow === null

  if (mainWindow) {
    mainWindow.destroy()
    mainWindow = null
  }

  showUncaughtException(isLaunchError, error)
}

/**
 * Calculates the number of seconds the app has been running
 */
function getUptimeInSeconds() {
  return (now() - launchTime) / 1000
}

function getExtraErrorContext(): Record<string, string> {
  return {
    uptime: getUptimeInSeconds().toFixed(3),
    time: new Date().toString(),
  }
}

/** Extra argument for the protocol launcher on Windows */
const protocolLauncherArg = '--protocol-launcher'

const possibleProtocols = new Set(['x-github-client'])
if (__DEV__) {
  possibleProtocols.add('x-github-desktop-dev-auth')
} else {
  possibleProtocols.add('x-github-desktop-auth')
}
// Also support Desktop Classic's protocols.
if (__DARWIN__) {
  possibleProtocols.add('github-mac')
} else if (__WIN32__) {
  possibleProtocols.add('github-windows')
}

app.on('window-all-closed', () => {
  // If we don't subscribe to this event and all windows are closed, the default
  // behavior is to quit the app. We don't want that though, we control that
  // behavior through the mainWindow onClose event such that on macOS we only
  // hide the main window when a user attempts to close it.
  //
  // If we don't subscribe to this and change the default behavior we break
  // the crash process window which is shown after the main window is closed.
})

process.on('uncaughtException', (error: Error) => {
  error = withSourceMappedStack(error)
  reportError(error, getExtraErrorContext())
  handleUncaughtException(error)
})

let handlingSquirrelEvent = false
if (__WIN32__ && process.argv.length > 1) {
  const arg = process.argv[1]

  const promise = handleSquirrelEvent(arg)
  if (promise) {
    handlingSquirrelEvent = true
    promise
      .catch(e => {
        log.error(`Failed handling Squirrel event: ${arg}`, e)
      })
      .then(() => {
        app.quit()
      })
  } else {
    handlePossibleProtocolLauncherArgs(process.argv)
  }
}

function handleAppURL(url: string) {
  log.info('Processing protocol url')
  const action = parseAppURL(url)
  onDidLoad(window => {
    // This manual focus call _shouldn't_ be necessary, but is for Chrome on
    // macOS. See https://github.com/desktop/desktop/issues/973.
    window.focus()
    window.sendURLAction(action)
  })
}

let isDuplicateInstance = false
// If we're handling a Squirrel event we don't want to enforce single instance.
// We want to let the updated instance launch and do its work. It will then quit
// once it's done.
if (!handlingSquirrelEvent) {
  const gotSingleInstanceLock = app.requestSingleInstanceLock()
  isDuplicateInstance = !gotSingleInstanceLock

  app.on('second-instance', (event, args, workingDirectory) => {
    // Someone tried to run a second instance, we should focus our window.
    if (mainWindow) {
      if (mainWindow.isMinimized()) {
        mainWindow.restore()
      }

      if (!mainWindow.isVisible()) {
        mainWindow.show()
      }

      mainWindow.focus()
    }

    handlePossibleProtocolLauncherArgs(args)
  })

  if (isDuplicateInstance) {
    app.quit()
  }
}

if (shellNeedsPatching(process)) {
  updateEnvironmentForProcess()
}

app.on('will-finish-launching', () => {
  // macOS only
  app.on('open-url', (event, url) => {
    event.preventDefault()
    handleAppURL(url)
  })
})

if (__DARWIN__) {
  app.on('open-file', async (event, path) => {
    event.preventDefault()

    log.info(`[main] a path to ${path} was triggered`)

    Fs.stat(path, (err, stats) => {
      if (err) {
        log.error(`Unable to open path '${path}' in Desktop`, err)
        return
      }

      if (stats.isFile()) {
        log.warn(
          `A file at ${path} was dropped onto Desktop, but it can only handle folders. Ignoring this action.`
        )
        return
      }

      handleAppURL(
        `x-github-client://openLocalRepo/${encodeURIComponent(path)}`
      )
    })
  })
}

/**
 * Attempt to detect and handle any protocol handler arguments passed
 * either via the command line directly to the current process or through
 * IPC from a duplicate instance (see makeSingleInstance)
 *
 * @param args Essentially process.argv, i.e. the first element is the exec
 *             path
 */
function handlePossibleProtocolLauncherArgs(args: ReadonlyArray<string>) {
  log.info(`Received possible protocol arguments: ${args.length}`)

  if (__WIN32__) {
    // Desktop registers it's protocol handler callback on Windows as
    // `[executable path] --protocol-launcher "%1"`. Note that extra command
    // line arguments might be added by Chromium
    // (https://electronjs.org/docs/api/app#event-second-instance).
    // At launch Desktop checks for that exact scenario here before doing any
    // processing. If there's more than one matching url argument because of a
    // malformed or untrusted url then we bail out.

    const matchingUrls = args.filter(arg => {
      // sometimes `URL.parse` throws an error
      try {
        const url = URL.parse(arg)
        // i think this `slice` is just removing a trailing `:`
        return url.protocol && possibleProtocols.has(url.protocol.slice(0, -1))
      } catch (e) {
        log.error(`Unable to parse argument as URL: ${arg}`)
        return false
      }
    })

    if (args.includes(protocolLauncherArg) && matchingUrls.length === 1) {
      handleAppURL(matchingUrls[0])
    } else {
      log.error(`Malformed launch arguments received: ${args}`)
    }
  } else if (args.length > 1) {
    handleAppURL(args[1])
  }
}

/**
 * Wrapper around app.setAsDefaultProtocolClient that adds our
 * custom prefix command line switches on Windows.
 */
function setAsDefaultProtocolClient(protocol: string) {
  if (__WIN32__) {
    app.setAsDefaultProtocolClient(protocol, process.execPath, [
      protocolLauncherArg,
    ])
  } else {
    app.setAsDefaultProtocolClient(protocol)
  }
}

if (process.env.GITHUB_DESKTOP_DISABLE_HARDWARE_ACCELERATION) {
  log.info(
    `GITHUB_DESKTOP_DISABLE_HARDWARE_ACCELERATION environment variable set, disabling hardware acceleration`
  )
  app.disableHardwareAcceleration()
}

app.on('ready', () => {
  if (isDuplicateInstance || handlingSquirrelEvent) {
    return
  }

  readyTime = now() - launchTime

  possibleProtocols.forEach(protocol => setAsDefaultProtocolClient(protocol))

  createWindow()

  const orderedWebRequest = new OrderedWebRequest(
    session.defaultSession.webRequest
  )

  // Ensures auth-related headers won't traverse http redirects to hosts
  // on different origins than the originating request.
  installSameOriginFilter(orderedWebRequest)

  // Ensures Alive websocket sessions are initiated with an acceptable Origin
  installAliveOriginFilter(orderedWebRequest)

  // Adds an authorization header for requests of avatars on GHES
  const updateAccounts = installAuthenticatedAvatarFilter(orderedWebRequest)

  Menu.setApplicationMenu(
    buildDefaultMenu({
      selectedShell: null,
      selectedExternalEditor: null,
      askForConfirmationOnRepositoryRemoval: false,
      askForConfirmationOnForcePush: false,
    })
  )

<<<<<<< HEAD
  ipcMain.on('update-accounts', (_, accounts: ReadonlyArray<EndpointToken>) =>
    updateAccounts(accounts)
  )

  ipcMain.on(
    'update-preferred-app-menu-item-labels',
    (event: Electron.IpcMainEvent, labels: MenuLabelsEvent) => {
      // The current application menu is mutable and we frequently
      // change whether particular items are enabled or not through
      // the update-menu-state IPC event. This menu that we're creating
      // now will have all the items enabled so we need to merge the
      // current state with the new in order to not get a temporary
      // race conditions where menu items which shouldn't be enabled
      // are.
      const newMenu = buildDefaultMenu(labels)

      const currentMenu = Menu.getApplicationMenu()

      // This shouldn't happen but whenever one says that it does
      // so here's the escape hatch when we can't merge the current
      // menu with the new one; we just use the new one.
      if (currentMenu === null) {
        // https://github.com/electron/electron/issues/2717
        Menu.setApplicationMenu(newMenu)

        if (mainWindow !== null) {
          mainWindow.sendAppMenu()
        }
=======
  ipcMain.on('update-preferred-app-menu-item-labels', (_, labels) => {
    // The current application menu is mutable and we frequently
    // change whether particular items are enabled or not through
    // the update-menu-state IPC event. This menu that we're creating
    // now will have all the items enabled so we need to merge the
    // current state with the new in order to not get a temporary
    // race conditions where menu items which shouldn't be enabled
    // are.
    const newMenu = buildDefaultMenu(labels)

    const currentMenu = Menu.getApplicationMenu()

    // This shouldn't happen but whenever one says that it does
    // so here's the escape hatch when we can't merge the current
    // menu with the new one; we just use the new one.
    if (currentMenu === null) {
      // https://github.com/electron/electron/issues/2717
      Menu.setApplicationMenu(newMenu)

      if (mainWindow !== null) {
        mainWindow.sendAppMenu()
      }
>>>>>>> ef31b214

      return
    }

    // It's possible that after rebuilding the menu we'll end up
    // with the exact same structural menu as we had before so we
    // keep track of whether anything has actually changed in order
    // to avoid updating the global menu and telling the renderer
    // about it.
    let menuHasChanged = false

    for (const newItem of getAllMenuItems(newMenu)) {
      // Our menu items always have ids and Electron.MenuItem takes on whatever
      // properties was defined on the MenuItemOptions template used to create it
      // but doesn't surface those in the type declaration.
      const id = (newItem as any).id

      if (!id) {
        continue
      }

      const currentItem = currentMenu.getMenuItemById(id)

      // Unfortunately the type information for getMenuItemById
      // doesn't specify if it'll return null or undefined when
      // the item doesn't exist so we'll do a falsy check here.
      if (!currentItem) {
        menuHasChanged = true
      } else {
        if (currentItem.label !== newItem.label) {
          menuHasChanged = true
        }

        // Copy the enabled property from the existing menu
        // item since it'll be the most recent reflection of
        // what the renderer wants.
        if (currentItem.enabled !== newItem.enabled) {
          newItem.enabled = currentItem.enabled
          menuHasChanged = true
        }
      }
    }

    if (menuHasChanged && mainWindow) {
      // https://github.com/electron/electron/issues/2717
      Menu.setApplicationMenu(newMenu)
      mainWindow.sendAppMenu()
    }
  })

  /**
   * An event sent by the renderer asking that the menu item with the given id
   * is executed (ie clicked).
   */
  ipcMain.on('execute-menu-item-by-id', (event, id) => {
    const currentMenu = Menu.getApplicationMenu()

    if (currentMenu === null) {
      return
    }

    const menuItem = currentMenu.getMenuItemById(id)
    if (menuItem) {
      const window = BrowserWindow.fromWebContents(event.sender) || undefined
      const fakeEvent = { preventDefault: () => {}, sender: event.sender }
      menuItem.click(fakeEvent, window, event.sender)
    }
  })

  ipcMain.on('update-menu-state', (_, items) => {
    let sendMenuChangedEvent = false

    const currentMenu = Menu.getApplicationMenu()

    if (currentMenu === null) {
      log.debug(`unable to get current menu, bailing out...`)
      return
    }

    for (const item of items) {
      const { id, state } = item

      const menuItem = currentMenu.getMenuItemById(id)

      if (menuItem) {
        // Only send the updated app menu when the state actually changes
        // or we might end up introducing a never ending loop between
        // the renderer and the main process
        if (state.enabled !== undefined && menuItem.enabled !== state.enabled) {
          menuItem.enabled = state.enabled
          sendMenuChangedEvent = true
        }
      } else {
        fatalError(`Unknown menu id: ${id}`)
      }
    }

    if (sendMenuChangedEvent && mainWindow) {
      Menu.setApplicationMenu(currentMenu)
      mainWindow.sendAppMenu()
    }
  })

  /**
   * Handle the action to show a contextual menu.
   *
   * It responds an array of indices that maps to the path to reach
   * the menu (or submenu) item that was clicked or null if the menu
   * was closed without clicking on any item.
   */
  ipcMain.handle('show-contextual-menu', (event, items) => {
    return new Promise(resolve => {
      const menu = buildContextMenu(items, indices => resolve(indices))
      const window = BrowserWindow.fromWebContents(event.sender) || undefined

      menu.popup({ window, callback: () => resolve(null) })
    })
  })

  /**
   * An event sent by the renderer asking for a copy of the current
   * application menu.
   */
  ipcMain.on('get-app-menu', () => mainWindow?.sendAppMenu())

  ipcMain.on('show-certificate-trust-dialog', (_, certificate, message) => {
    // This API is only implemented for macOS and Windows right now.
    if (__DARWIN__ || __WIN32__) {
      onDidLoad(window => {
        window.showCertificateTrustDialog(certificate, message)
      })
    }
  })

  ipcMain.on('log', (_, level, message) => writeLog(level, message))

  ipcMain.on('uncaught-exception', (_, error) => handleUncaughtException(error))

  ipcMain.on('send-error-report', (_, error, extra, nonFatal) => {
    reportError(error, { ...getExtraErrorContext(), ...extra }, nonFatal)
  })

  ipcMain.handle('open-external', async (_, path: string) => {
    const pathLowerCase = path.toLowerCase()
    if (
      pathLowerCase.startsWith('http://') ||
      pathLowerCase.startsWith('https://')
    ) {
      log.info(`opening in browser: ${path}`)
    }

    try {
      await shell.openExternal(path)
      return true
    } catch (e) {
      log.error(`Call to openExternal failed: '${e}'`)
      return false
    }
  })

  ipcMain.handle('move-to-trash', (_, path) => shell.trashItem(path))

  ipcMain.on('show-item-in-folder', (_, path) => {
    Fs.stat(path, err => {
      if (err) {
        log.error(`Unable to find file at '${path}'`, err)
        return
      }
      shell.showItemInFolder(path)
    })
  })

  ipcMain.on('show-folder-contents', async (_, path) => {
    const stats = await stat(path).catch(err => {
      log.error(`Unable to retrieve file information for ${path}`, err)
      return null
    })

    if (!stats) {
      return
    }

    if (!stats.isDirectory()) {
      log.error(
        `Trying to get the folder contents of a non-folder at '${path}'`
      )
      shell.showItemInFolder(path)
      return
    }

    // On Windows and Linux we can count on a directory being just a
    // directory.
    if (!__DARWIN__) {
      UNSAFE_openDirectory(path)
      return
    }

    // On macOS a directory might also be an app bundle and if it is
    // and we attempt to open it we're gonna execute that app which
    // it far from ideal so we'll look up the metadata for the path
    // and attempt to determine whether it's an app bundle or not.
    //
    // If we fail loading the metadata we'll assume it's an app bundle
    // out of an abundance of caution.
    const isBundle = await isApplicationBundle(path).catch(err => {
      log.error(`Failed to load metadata for path '${path}'`, err)
      return true
    })

    if (isBundle) {
      log.info(
        `Preventing direct open of path '${path}' as it appears to be an application bundle`
      )

      shell.showItemInFolder(path)
    } else {
      UNSAFE_openDirectory(path)
    }
  })
})

app.on('activate', () => {
  onDidLoad(window => {
    window.show()
  })
})

app.on('web-contents-created', (event, contents) => {
  contents.on('new-window', (event, url) => {
    // Prevent links or window.open from opening new windows
    event.preventDefault()
    log.warn(`Prevented new window to: ${url}`)
  })
  // prevent link navigation within our windows
  // see https://www.electronjs.org/docs/tutorial/security#12-disable-or-limit-navigation
  contents.on('will-navigate', (event, url) => {
    event.preventDefault()
    log.warn(`Prevented navigation to: ${url}`)
  })
})

app.on(
  'certificate-error',
  (event, webContents, url, error, certificate, callback) => {
    callback(false)

    onDidLoad(window => {
      window.sendCertificateError(certificate, error, url)
    })
  }
)

function createWindow() {
  const window = new AppWindow()

  if (__DEV__) {
    const {
      default: installExtension,
      REACT_DEVELOPER_TOOLS,
    } = require('electron-devtools-installer')

    require('electron-debug')({ showDevTools: true })

    const ChromeLens = {
      id: 'idikgljglpfilbhaboonnpnnincjhjkd',
      electron: '>=1.2.1',
    }

    const extensions = [REACT_DEVELOPER_TOOLS, ChromeLens]

    for (const extension of extensions) {
      try {
        installExtension(extension)
      } catch (e) {}
    }
  }

  window.onClose(() => {
    mainWindow = null
    if (!__DARWIN__ && !preventQuit) {
      app.quit()
    }
  })

  window.onDidLoad(() => {
    window.show()
    window.sendLaunchTimingStats({
      mainReadyTime: readyTime!,
      loadTime: window.loadTime!,
      rendererReadyTime: window.rendererReadyTime!,
    })

    const fns = onDidLoadFns!
    onDidLoadFns = null
    for (const fn of fns) {
      fn(window)
    }
  })

  window.load()

  mainWindow = window
}

/**
 * Register a function to be called once the window has been loaded. If the
 * window has already been loaded, the function will be called immediately.
 */
function onDidLoad(fn: OnDidLoadFn) {
  if (onDidLoadFns) {
    onDidLoadFns.push(fn)
  } else {
    if (mainWindow) {
      fn(mainWindow)
    }
  }
}<|MERGE_RESOLUTION|>--- conflicted
+++ resolved
@@ -23,16 +23,12 @@
 import { buildContextMenu } from './menu/build-context-menu'
 import { stat } from 'fs-extra'
 import { isApplicationBundle } from '../lib/is-application-bundle'
-<<<<<<< HEAD
 import { OrderedWebRequest } from './ordered-webrequest'
 import { EndpointToken } from '../lib/endpoint-token'
 import { installAuthenticatedAvatarFilter } from './authenticated-avatar-filter'
 import { installAliveOriginFilter } from './alive-origin-filter'
 import { installSameOriginFilter } from './same-origin-filter'
-=======
-import { installWebRequestFilters } from './install-web-request-filters'
 import * as ipcMain from './ipc-main'
->>>>>>> ef31b214
 
 app.setAppLogsPath()
 enableSourceMaps()
@@ -308,36 +304,8 @@
     })
   )
 
-<<<<<<< HEAD
-  ipcMain.on('update-accounts', (_, accounts: ReadonlyArray<EndpointToken>) =>
-    updateAccounts(accounts)
-  )
-
-  ipcMain.on(
-    'update-preferred-app-menu-item-labels',
-    (event: Electron.IpcMainEvent, labels: MenuLabelsEvent) => {
-      // The current application menu is mutable and we frequently
-      // change whether particular items are enabled or not through
-      // the update-menu-state IPC event. This menu that we're creating
-      // now will have all the items enabled so we need to merge the
-      // current state with the new in order to not get a temporary
-      // race conditions where menu items which shouldn't be enabled
-      // are.
-      const newMenu = buildDefaultMenu(labels)
-
-      const currentMenu = Menu.getApplicationMenu()
-
-      // This shouldn't happen but whenever one says that it does
-      // so here's the escape hatch when we can't merge the current
-      // menu with the new one; we just use the new one.
-      if (currentMenu === null) {
-        // https://github.com/electron/electron/issues/2717
-        Menu.setApplicationMenu(newMenu)
-
-        if (mainWindow !== null) {
-          mainWindow.sendAppMenu()
-        }
-=======
+  ipcMain.on('update-accounts', (_, accounts) => updateAccounts(accounts))
+
   ipcMain.on('update-preferred-app-menu-item-labels', (_, labels) => {
     // The current application menu is mutable and we frequently
     // change whether particular items are enabled or not through
@@ -360,7 +328,6 @@
       if (mainWindow !== null) {
         mainWindow.sendAppMenu()
       }
->>>>>>> ef31b214
 
       return
     }
