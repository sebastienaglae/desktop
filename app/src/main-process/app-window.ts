--- conflicted
+++ resolved
@@ -1,6 +1,4 @@
-<<<<<<< HEAD
 import {
-  ipcMain,
   Menu,
   app,
   dialog,
@@ -8,9 +6,6 @@
   autoUpdater,
   nativeTheme,
 } from 'electron'
-=======
-import { BrowserWindow, Menu, app, dialog } from 'electron'
->>>>>>> ef31b214
 import { Emitter, Disposable } from 'event-kit'
 import { encodePathAsUrl } from '../lib/path'
 import {
@@ -24,12 +19,9 @@
 import { now } from './now'
 import * as path from 'path'
 import windowStateKeeper from 'electron-window-state'
-<<<<<<< HEAD
 import * as remoteMain from '@electron/remote/main'
-=======
 import * as ipcMain from './ipc-main'
 import * as ipcWebContents from './ipc-webcontents'
->>>>>>> ef31b214
 
 export class AppWindow {
   private window: Electron.BrowserWindow
@@ -92,12 +84,8 @@
       quitting = true
     })
 
-<<<<<<< HEAD
-    ipcMain.on('will-quit', (event: Electron.IpcMainEvent) => {
+    ipcMain.on('will-quit', event => {
       nativeTheme.removeAllListeners()
-=======
-    ipcMain.on('will-quit', event => {
->>>>>>> ef31b214
       quitting = true
       event.returnValue = true
     })
